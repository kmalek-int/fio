#ifndef FIO_H
#define FIO_H

#include <sched.h>
#include <limits.h>
#include <pthread.h>
#include <sys/time.h>
#include <sys/resource.h>
#include <errno.h>
#include <stdlib.h>
#include <stdio.h>
#include <unistd.h>
#include <string.h>
#include <inttypes.h>
#include <assert.h>

struct thread_data;

#include "compiler/compiler.h"
#include "thread_options.h"
#include "flist.h"
#include "fifo.h"
#include "lib/rbtree.h"
#include "arch/arch.h"
#include "os/os.h"
#include "mutex.h"
#include "log.h"
#include "debug.h"
#include "file.h"
#include "io_ddir.h"
#include "ioengine.h"
#include "iolog.h"
#include "helpers.h"
#include "options.h"
#include "profile.h"
#include "time.h"
#include "gettime.h"
#include "lib/getopt.h"
#include "lib/rand.h"
#include "client.h"
#include "server.h"
#include "stat.h"
#include "flow.h"

#ifdef CONFIG_SOLARISAIO
#include <sys/asynch.h>
#endif

#ifdef CONFIG_LIBNUMA
#include <linux/mempolicy.h>
#include <numa.h>

/*
 * "local" is pseudo-policy
 */
#define MPOL_LOCAL MPOL_MAX
#endif

/*
 * offset generator types
 */
enum {
	RW_SEQ_SEQ	= 0,
	RW_SEQ_IDENT,
};

<<<<<<< HEAD
=======
/*
 * What type of errors to continue on when continue_on_error is used
 */
enum error_type_bit {
	ERROR_TYPE_READ_BIT = 0,
	ERROR_TYPE_WRITE_BIT = 1,
	ERROR_TYPE_VERIFY_BIT = 2,
	ERROR_TYPE_CNT = 3,
};

enum error_type {
        ERROR_TYPE_NONE = 0,
        ERROR_TYPE_READ = 1 << ERROR_TYPE_READ_BIT,
        ERROR_TYPE_WRITE = 1 << ERROR_TYPE_WRITE_BIT,
        ERROR_TYPE_VERIFY = 1 << ERROR_TYPE_VERIFY_BIT,
        ERROR_TYPE_ANY = 0xffff,
};

struct bssplit {
	unsigned int bs;
	unsigned char perc;
};

struct thread_options {
	int pad;
	char *description;
	char *name;
	char *directory;
	char *filename;
	char *opendir;
	char *ioengine;
	enum td_ddir td_ddir;
	unsigned int rw_seq;
	unsigned int kb_base;
	unsigned int ddir_seq_nr;
	long ddir_seq_add;
	unsigned int iodepth;
	unsigned int iodepth_low;
	unsigned int iodepth_batch;
	unsigned int iodepth_batch_complete;

	unsigned long long size;
	unsigned int size_percent;
	unsigned int fill_device;
	unsigned long long file_size_low;
	unsigned long long file_size_high;
	unsigned long long start_offset;

	unsigned int bs[DDIR_RWDIR_CNT];
	unsigned int ba[DDIR_RWDIR_CNT];
	unsigned int min_bs[DDIR_RWDIR_CNT];
	unsigned int max_bs[DDIR_RWDIR_CNT];
	struct bssplit *bssplit[DDIR_RWDIR_CNT];
	unsigned int bssplit_nr[DDIR_RWDIR_CNT];

	int *ignore_error[ERROR_TYPE_CNT];
	unsigned int ignore_error_nr[ERROR_TYPE_CNT];
	unsigned int error_dump;

	unsigned int nr_files;
	unsigned int open_files;
	enum file_lock_mode file_lock_mode;
	unsigned int lockfile_batch;

	unsigned int odirect;
	unsigned int invalidate_cache;
	unsigned int create_serialize;
	unsigned int create_fsync;
	unsigned int create_on_open;
	unsigned int create_only;
	unsigned int end_fsync;
	unsigned int pre_read;
	unsigned int sync_io;
	unsigned int verify;
	unsigned int do_verify;
	unsigned int verifysort;
	unsigned int verifysort_nr;
	unsigned int verify_interval;
	unsigned int verify_offset;
	char verify_pattern[MAX_PATTERN_SIZE];
	unsigned int verify_pattern_bytes;
	unsigned int verify_fatal;
	unsigned int verify_dump;
	unsigned int verify_async;
	unsigned long long verify_backlog;
	unsigned int verify_batch;
	unsigned int experimental_verify;
	unsigned int use_thread;
	unsigned int unlink;
	unsigned int do_disk_util;
	unsigned int override_sync;
	unsigned int rand_repeatable;
	unsigned int use_os_rand;
	unsigned int write_lat_log;
	unsigned int write_bw_log;
	unsigned int write_iops_log;
	unsigned int log_avg_msec;
	unsigned int norandommap;
	unsigned int softrandommap;
	unsigned int bs_unaligned;
	unsigned int fsync_on_close;

	unsigned int random_distribution;
	double zipf_theta;
	double pareto_h;

	unsigned int random_generator;

	unsigned int hugepage_size;
	unsigned int rw_min_bs;
	unsigned int thinktime;
	unsigned int thinktime_spin;
	unsigned int thinktime_blocks;
	unsigned int fsync_blocks;
	unsigned int fdatasync_blocks;
	unsigned int barrier_blocks;
	unsigned long long start_delay;
	unsigned long long timeout;
	unsigned long long ramp_time;
	unsigned int overwrite;
	unsigned int bw_avg_time;
	unsigned int iops_avg_time;
	unsigned int loops;
	unsigned long long zone_range;
	unsigned long long zone_size;
	unsigned long long zone_skip;
	enum fio_memtype mem_type;
	unsigned int mem_align;

	unsigned int max_latency;

	unsigned int stonewall;
	unsigned int new_group;
	unsigned int numjobs;
	os_cpu_mask_t cpumask;
	unsigned int cpumask_set;
	os_cpu_mask_t verify_cpumask;
	unsigned int verify_cpumask_set;
#ifdef CONFIG_LIBNUMA
	struct bitmask *numa_cpunodesmask;
	unsigned int numa_cpumask_set;
	unsigned short numa_mem_mode;
	unsigned int numa_mem_prefer_node;
	struct bitmask *numa_memnodesmask;
	unsigned int numa_memmask_set;
#endif
	unsigned int iolog;
	unsigned int rwmixcycle;
	unsigned int rwmix[2];
	unsigned int nice;
	unsigned int file_service_type;
	unsigned int group_reporting;
	unsigned int fadvise_hint;
	enum fio_fallocate_mode fallocate_mode;
	unsigned int zero_buffers;
	unsigned int refill_buffers;
	unsigned int scramble_buffers;
	unsigned int compress_percentage;
	unsigned int compress_chunk;
	unsigned int time_based;
	unsigned int disable_lat;
	unsigned int disable_clat;
	unsigned int disable_slat;
	unsigned int disable_bw;
	unsigned int unified_rw_rep;
	unsigned int gtod_reduce;
	unsigned int gtod_cpu;
	unsigned int gtod_offload;
	enum fio_cs clocksource;
	unsigned int no_stall;
	unsigned int trim_percentage;
	unsigned int trim_batch;
	unsigned int trim_zero;
	unsigned long long trim_backlog;
	unsigned int clat_percentiles;
	unsigned int overwrite_plist;
	fio_fp64_t percentile_list[FIO_IO_U_LIST_MAX_LEN];

	char *read_iolog_file;
	char *write_iolog_file;
	char *bw_log_file;
	char *lat_log_file;
	char *iops_log_file;
	char *replay_redirect;

	/*
	 * Pre-run and post-run shell
	 */
	char *exec_prerun;
	char *exec_postrun;

	unsigned int rate[DDIR_RWDIR_CNT];
	unsigned int ratemin[DDIR_RWDIR_CNT];
	unsigned int ratecycle;
	unsigned int rate_iops[DDIR_RWDIR_CNT];
	unsigned int rate_iops_min[DDIR_RWDIR_CNT];

	char *ioscheduler;

	/*
	 * CPU "io" cycle burner
	 */
	unsigned int cpuload;
	unsigned int cpucycle;

	/*
	 * I/O Error handling
	 */
	enum error_type continue_on_error;

	/*
	 * Benchmark profile type
	 */
	char *profile;

	/*
	 * blkio cgroup support
	 */
	char *cgroup;
	unsigned int cgroup_weight;
	unsigned int cgroup_nodelete;

	unsigned int uid;
	unsigned int gid;

	int flow_id;
	int flow;
	int flow_watermark;
	unsigned int flow_sleep;

	unsigned long long offset_increment;

	unsigned int sync_file_range;
};

>>>>>>> 1eafa37a
enum {
	TD_F_VER_BACKLOG	= 1,
	TD_F_TRIM_BACKLOG	= 2,
	TD_F_READ_IOLOG		= 4,
	TD_F_REFILL_BUFFERS	= 8,
	TD_F_SCRAMBLE_BUFFERS	= 16,
	TD_F_VER_NONE		= 32,
	TD_F_PROFILE_OPS	= 64,
};

enum {
	FIO_RAND_BS_OFF		= 0,
	FIO_RAND_VER_OFF,
	FIO_RAND_MIX_OFF,
	FIO_RAND_FILE_OFF,
	FIO_RAND_BLOCK_OFF,
	FIO_RAND_FILE_SIZE_OFF,
	FIO_RAND_TRIM_OFF,
	FIO_RAND_BUF_OFF,
	FIO_RAND_NR_OFFS,
};

/*
 * This describes a single thread/process executing a fio job.
 */
struct thread_data {
	struct thread_options o;
	unsigned long flags;
	void *eo;
	char verror[FIO_VERROR_SIZE];
	pthread_t thread;
	unsigned int thread_number;
	unsigned int groupid;
	struct thread_stat ts;

	int client_type;

	struct io_log *slat_log;
	struct io_log *clat_log;
	struct io_log *lat_log;
	struct io_log *bw_log;
	struct io_log *iops_log;

	uint64_t stat_io_bytes[DDIR_RWDIR_CNT];
	struct timeval bw_sample_time;

	uint64_t stat_io_blocks[DDIR_RWDIR_CNT];
	struct timeval iops_sample_time;

	struct rusage ru_start;
	struct rusage ru_end;

	struct fio_file **files;
	unsigned int files_size;
	unsigned int files_index;
	unsigned int nr_open_files;
	unsigned int nr_done_files;
	unsigned int nr_normal_files;
	union {
		unsigned int next_file;
		os_random_state_t next_file_state;
		struct frand_state __next_file_state;
	};
	int error;
	int sig;
	int done;
	pid_t pid;
	char *orig_buffer;
	size_t orig_buffer_size;
	volatile int terminate;
	volatile int runstate;
	unsigned int last_was_sync;
	enum fio_ddir last_ddir;

	int mmapfd;

	void *iolog_buf;
	FILE *iolog_f;

	char *sysfs_root;

	unsigned long rand_seeds[FIO_RAND_NR_OFFS];

	union {
		os_random_state_t bsrange_state;
		struct frand_state __bsrange_state;
	};
	union {
		os_random_state_t verify_state;
		struct frand_state __verify_state;
	};
	union {
		os_random_state_t trim_state;
		struct frand_state __trim_state;
	};

	struct frand_state buf_state;

	unsigned int verify_batch;
	unsigned int trim_batch;

	int shm_id;

	/*
	 * IO engine hooks, contains everything needed to submit an io_u
	 * to any of the available IO engines.
	 */
	struct ioengine_ops *io_ops;

	/*
	 * Queue depth of io_u's that fio MIGHT do
	 */
	unsigned int cur_depth;

	/*
	 * io_u's about to be committed
	 */
	unsigned int io_u_queued;

	/*
	 * io_u's submitted but not completed yet
	 */
	unsigned int io_u_in_flight;

	/*
	 * List of free and busy io_u's
	 */
	struct flist_head io_u_freelist;
	struct flist_head io_u_busylist;
	struct flist_head io_u_requeues;
	pthread_mutex_t io_u_lock;
	pthread_cond_t free_cond;

	/*
	 * async verify offload
	 */
	struct flist_head verify_list;
	pthread_t *verify_threads;
	unsigned int nr_verify_threads;
	pthread_cond_t verify_cond;
	int verify_thread_exit;

	/*
	 * Rate state
	 */
	unsigned long long rate_bps[DDIR_RWDIR_CNT];
	long rate_pending_usleep[DDIR_RWDIR_CNT];
	unsigned long rate_bytes[DDIR_RWDIR_CNT];
	unsigned long rate_blocks[DDIR_RWDIR_CNT];
	struct timeval lastrate[DDIR_RWDIR_CNT];

	unsigned long long total_io_size;
	unsigned long long fill_device_size;

	unsigned long io_issues[DDIR_RWDIR_CNT];
	unsigned long long io_blocks[DDIR_RWDIR_CNT];
	unsigned long long this_io_blocks[DDIR_RWDIR_CNT];
	unsigned long long io_bytes[DDIR_RWDIR_CNT];
	unsigned long long io_skip_bytes;
	unsigned long long this_io_bytes[DDIR_RWDIR_CNT];
	unsigned long long zone_bytes;
	struct fio_mutex *mutex;

	/*
	 * State for random io, a bitmap of blocks done vs not done
	 */
	union {
		os_random_state_t random_state;
		struct frand_state __random_state;
	};

	struct timeval start;	/* start of this loop */
	struct timeval epoch;	/* time job was started */
	struct timeval last_issue;
	struct timeval tv_cache;
	unsigned int tv_cache_nr;
	unsigned int tv_cache_mask;
	unsigned int ramp_time_over;

	/*
	 * read/write mixed workload state
	 */
	union {
		os_random_state_t rwmix_state;
		struct frand_state __rwmix_state;
	};
	unsigned long rwmix_issues;
	enum fio_ddir rwmix_ddir;
	unsigned int ddir_seq_nr;

	/*
	 * IO history logs for verification. We use a tree for sorting,
	 * if we are overwriting. Otherwise just use a fifo.
	 */
	struct rb_root io_hist_tree;
	struct flist_head io_hist_list;
	unsigned long io_hist_len;

	/*
	 * For IO replaying
	 */
	struct flist_head io_log_list;

	/*
	 * For tracking/handling discards
	 */
	struct flist_head trim_list;
	unsigned long trim_entries;

	struct flist_head next_rand_list;

	/*
	 * for fileservice, how often to switch to a new file
	 */
	unsigned int file_service_nr;
	unsigned int file_service_left;
	struct fio_file *file_service_file;

	unsigned int sync_file_range_nr;

	/*
	 * For generating file sizes
	 */
	union {
		os_random_state_t file_size_state;
		struct frand_state __file_size_state;
	};

	/*
	 * Error counts
	 */
	unsigned int total_err_count;
	int first_error;

	struct fio_flow *flow;

	/*
	 * Can be overloaded by profiles
	 */
	struct prof_io_ops prof_io_ops;
	void *prof_data;

	void *pinned_mem;
};

/*
 * when should interactive ETA output be generated
 */
enum {
	FIO_ETA_AUTO,
	FIO_ETA_ALWAYS,
	FIO_ETA_NEVER,
};

#define __td_verror(td, err, msg, func)					\
	do {								\
		if ((td)->error)					\
			break;						\
		int e = (err);						\
		(td)->error = e;					\
		if (!(td)->first_error)					\
			snprintf(td->verror, sizeof(td->verror), "file:%s:%d, func=%s, error=%s", __FILE__, __LINE__, (func), (msg));		\
	} while (0)


#define td_clear_error(td)		\
	(td)->error = 0;
#define td_verror(td, err, func)	\
	__td_verror((td), (err), strerror((err)), (func))
#define td_vmsg(td, err, msg, func)	\
	__td_verror((td), (err), (msg), (func))

#define __fio_stringify_1(x)	#x
#define __fio_stringify(x)	__fio_stringify_1(x)

extern int exitall_on_terminate;
extern unsigned int thread_number;
extern unsigned int stat_number;
extern int shm_id;
extern int groupid;
extern int output_format;
extern int temp_stall_ts;
extern uintptr_t page_mask, page_size;
extern int read_only;
extern int eta_print;
extern unsigned long done_secs;
extern char *job_section;
extern int fio_gtod_offload;
extern int fio_gtod_cpu;
extern enum fio_cs fio_clock_source;
extern int fio_clock_source_set;
extern int warnings_fatal;
extern int terse_version;
extern int is_backend;
extern int nr_clients;
extern int log_syslog;
extern const char fio_version_string[];
extern const fio_fp64_t def_percentile_list[FIO_IO_U_LIST_MAX_LEN];

extern struct thread_data *threads;

static inline void fio_ro_check(struct thread_data *td, struct io_u *io_u)
{
	assert(!(io_u->ddir == DDIR_WRITE && !td_write(td)));
}

#define REAL_MAX_JOBS		2048

static inline enum error_type_bit td_error_type(enum fio_ddir ddir, int err)
{
	if (err == EILSEQ)
		return ERROR_TYPE_VERIFY_BIT;
	if (ddir == DDIR_READ)
		return ERROR_TYPE_READ_BIT;
	return ERROR_TYPE_WRITE_BIT;
}

static int __NON_FATAL_ERR[] = {EIO, EILSEQ};
static inline int td_non_fatal_error(struct thread_data *td,
				     enum error_type_bit etype, int err)
{
	int i;
	if (!td->o.ignore_error[etype]) {
		td->o.ignore_error[etype] = __NON_FATAL_ERR;
		td->o.ignore_error_nr[etype] = sizeof(__NON_FATAL_ERR)
			/ sizeof(int);
	}

	if (!(td->o.continue_on_error & (1 << etype)))
		return 0;
	for (i = 0; i < td->o.ignore_error_nr[etype]; i++)
		if (td->o.ignore_error[etype][i] == err)
			return 1;
	return 0;
}

static inline void update_error_count(struct thread_data *td, int err)
{
	td->total_err_count++;
	if (td->total_err_count == 1)
		td->first_error = err;
}

static inline int should_fsync(struct thread_data *td)
{
	if (td->last_was_sync)
		return 0;
	if (td_write(td) || td_rw(td) || td->o.override_sync)
		return 1;

	return 0;
}

/*
 * Init/option functions
 */
extern int __must_check fio_init_options(void);
extern int __must_check parse_options(int, char **);
extern int parse_jobs_ini(char *, int, int, int);
extern int parse_cmd_line(int, char **, int);
extern int fio_backend(void);
extern void reset_fio_state(void);
extern void clear_io_state(struct thread_data *);
extern int fio_options_parse(struct thread_data *, char **, int);
extern void fio_keywords_init(void);
extern int fio_cmd_option_parse(struct thread_data *, const char *, char *);
extern int fio_cmd_ioengine_option_parse(struct thread_data *, const char *, char *);
extern void fio_fill_default_options(struct thread_data *);
extern int fio_show_option_help(const char *);
extern void fio_options_set_ioengine_opts(struct option *long_options, struct thread_data *td);
extern void fio_options_dup_and_init(struct option *);
extern void fio_options_mem_dupe(struct thread_data *);
extern void options_mem_dupe(void *data, struct fio_option *options);
extern void td_fill_rand_seeds(struct thread_data *);
extern void add_job_opts(const char **, int);
extern char *num2str(unsigned long, int, int, int);
extern int ioengine_load(struct thread_data *);

extern unsigned long page_mask;
extern unsigned long page_size;
extern int initialize_fio(char *envp[]);

#define FIO_GETOPT_JOB		0x89000000
#define FIO_GETOPT_IOENGINE	0x98000000
#define FIO_NR_OPTIONS		(FIO_MAX_OPTS + 128)

/*
 * ETA/status stuff
 */
extern void print_thread_status(void);
extern void print_status_init(int);
extern char *fio_uint_to_kmg(unsigned int val);

/*
 * Thread life cycle. Once a thread has a runstate beyond TD_INITIALIZED, it
 * will never back again. It may cycle between running/verififying/fsyncing.
 * Once the thread reaches TD_EXITED, it is just waiting for the core to
 * reap it.
 */
enum {
	TD_NOT_CREATED = 0,
	TD_CREATED,
	TD_INITIALIZED,
	TD_RAMP,
	TD_SETTING_UP,
	TD_RUNNING,
	TD_PRE_READING,
	TD_VERIFYING,
	TD_FSYNCING,
	TD_EXITED,
	TD_REAPED,
};

extern void td_set_runstate(struct thread_data *, int);
#define TERMINATE_ALL		(-1)
extern void fio_terminate_threads(int);

/*
 * Memory helpers
 */
extern int __must_check fio_pin_memory(struct thread_data *);
extern void fio_unpin_memory(struct thread_data *);
extern int __must_check allocate_io_mem(struct thread_data *);
extern void free_io_mem(struct thread_data *);
extern void free_threads_shm(void);

/*
 * Reset stats after ramp time completes
 */
extern void reset_all_stats(struct thread_data *);

/*
 * blktrace support
 */
#ifdef FIO_HAVE_BLKTRACE
extern int is_blktrace(const char *);
extern int load_blktrace(struct thread_data *, const char *);
#endif

/*
 * Mark unused variables passed to ops functions as unused, to silence gcc
 */
#define fio_unused	__attribute((__unused__))
#define fio_init	__attribute__((constructor))
#define fio_exit	__attribute__((destructor))

#define for_each_td(td, i)	\
	for ((i) = 0, (td) = &threads[0]; (i) < (int) thread_number; (i)++, (td)++)
#define for_each_file(td, f, i)	\
	if ((td)->files_index)						\
		for ((i) = 0, (f) = (td)->files[0];			\
	    	 (i) < (td)->o.nr_files && ((f) = (td)->files[i]) != NULL; \
		 (i)++)

#define fio_assert(td, cond)	do {	\
	if (!(cond)) {			\
		int *__foo = NULL;	\
		fprintf(stderr, "file:%s:%d, assert %s failed\n", __FILE__, __LINE__, #cond);	\
		td_set_runstate((td), TD_EXITED);	\
		(td)->error = EFAULT;		\
		*__foo = 0;			\
	}	\
} while (0)

static inline int fio_fill_issue_time(struct thread_data *td)
{
	if (td->o.read_iolog_file ||
	    !td->o.disable_clat || !td->o.disable_slat || !td->o.disable_bw)
		return 1;

	return 0;
}

static inline int __should_check_rate(struct thread_data *td,
				      enum fio_ddir ddir)
{
	struct thread_options *o = &td->o;

	/*
	 * If some rate setting was given, we need to check it
	 */
	if (o->rate[ddir] || o->ratemin[ddir] || o->rate_iops[ddir] ||
	    o->rate_iops_min[ddir])
		return 1;

	return 0;
}

static inline int should_check_rate(struct thread_data *td,
				    uint64_t *bytes_done)
{
	int ret = 0;

	if (bytes_done[DDIR_READ])
		ret |= __should_check_rate(td, DDIR_READ);
	if (bytes_done[DDIR_WRITE])
		ret |= __should_check_rate(td, DDIR_WRITE);
	if (bytes_done[DDIR_TRIM])
		ret |= __should_check_rate(td, DDIR_TRIM);

	return ret;
}

static inline int is_power_of_2(unsigned int val)
{
	return (val != 0 && ((val & (val - 1)) == 0));
}

/*
 * We currently only need to do locking if we have verifier threads
 * accessing our internal structures too
 */
static inline void td_io_u_lock(struct thread_data *td)
{
	if (td->o.verify_async)
		pthread_mutex_lock(&td->io_u_lock);
}

static inline void td_io_u_unlock(struct thread_data *td)
{
	if (td->o.verify_async)
		pthread_mutex_unlock(&td->io_u_lock);
}

static inline void td_io_u_free_notify(struct thread_data *td)
{
	if (td->o.verify_async)
		pthread_cond_signal(&td->free_cond);
}

extern const char *fio_get_arch_string(int);
extern const char *fio_get_os_string(int);

#define ARRAY_SIZE(x) (sizeof((x)) / (sizeof((x)[0])))

enum {
	FIO_OUTPUT_TERSE	= 0,
	FIO_OUTPUT_JSON,
	FIO_OUTPUT_NORMAL,
};

enum {
	FIO_RAND_DIST_RANDOM	= 0,
	FIO_RAND_DIST_ZIPF,
	FIO_RAND_DIST_PARETO,
};

enum {
	FIO_RAND_GEN_TAUSWORTHE = 0,
	FIO_RAND_GEN_LFSR,
};

#endif<|MERGE_RESOLUTION|>--- conflicted
+++ resolved
@@ -64,244 +64,6 @@
 	RW_SEQ_IDENT,
 };
 
-<<<<<<< HEAD
-=======
-/*
- * What type of errors to continue on when continue_on_error is used
- */
-enum error_type_bit {
-	ERROR_TYPE_READ_BIT = 0,
-	ERROR_TYPE_WRITE_BIT = 1,
-	ERROR_TYPE_VERIFY_BIT = 2,
-	ERROR_TYPE_CNT = 3,
-};
-
-enum error_type {
-        ERROR_TYPE_NONE = 0,
-        ERROR_TYPE_READ = 1 << ERROR_TYPE_READ_BIT,
-        ERROR_TYPE_WRITE = 1 << ERROR_TYPE_WRITE_BIT,
-        ERROR_TYPE_VERIFY = 1 << ERROR_TYPE_VERIFY_BIT,
-        ERROR_TYPE_ANY = 0xffff,
-};
-
-struct bssplit {
-	unsigned int bs;
-	unsigned char perc;
-};
-
-struct thread_options {
-	int pad;
-	char *description;
-	char *name;
-	char *directory;
-	char *filename;
-	char *opendir;
-	char *ioengine;
-	enum td_ddir td_ddir;
-	unsigned int rw_seq;
-	unsigned int kb_base;
-	unsigned int ddir_seq_nr;
-	long ddir_seq_add;
-	unsigned int iodepth;
-	unsigned int iodepth_low;
-	unsigned int iodepth_batch;
-	unsigned int iodepth_batch_complete;
-
-	unsigned long long size;
-	unsigned int size_percent;
-	unsigned int fill_device;
-	unsigned long long file_size_low;
-	unsigned long long file_size_high;
-	unsigned long long start_offset;
-
-	unsigned int bs[DDIR_RWDIR_CNT];
-	unsigned int ba[DDIR_RWDIR_CNT];
-	unsigned int min_bs[DDIR_RWDIR_CNT];
-	unsigned int max_bs[DDIR_RWDIR_CNT];
-	struct bssplit *bssplit[DDIR_RWDIR_CNT];
-	unsigned int bssplit_nr[DDIR_RWDIR_CNT];
-
-	int *ignore_error[ERROR_TYPE_CNT];
-	unsigned int ignore_error_nr[ERROR_TYPE_CNT];
-	unsigned int error_dump;
-
-	unsigned int nr_files;
-	unsigned int open_files;
-	enum file_lock_mode file_lock_mode;
-	unsigned int lockfile_batch;
-
-	unsigned int odirect;
-	unsigned int invalidate_cache;
-	unsigned int create_serialize;
-	unsigned int create_fsync;
-	unsigned int create_on_open;
-	unsigned int create_only;
-	unsigned int end_fsync;
-	unsigned int pre_read;
-	unsigned int sync_io;
-	unsigned int verify;
-	unsigned int do_verify;
-	unsigned int verifysort;
-	unsigned int verifysort_nr;
-	unsigned int verify_interval;
-	unsigned int verify_offset;
-	char verify_pattern[MAX_PATTERN_SIZE];
-	unsigned int verify_pattern_bytes;
-	unsigned int verify_fatal;
-	unsigned int verify_dump;
-	unsigned int verify_async;
-	unsigned long long verify_backlog;
-	unsigned int verify_batch;
-	unsigned int experimental_verify;
-	unsigned int use_thread;
-	unsigned int unlink;
-	unsigned int do_disk_util;
-	unsigned int override_sync;
-	unsigned int rand_repeatable;
-	unsigned int use_os_rand;
-	unsigned int write_lat_log;
-	unsigned int write_bw_log;
-	unsigned int write_iops_log;
-	unsigned int log_avg_msec;
-	unsigned int norandommap;
-	unsigned int softrandommap;
-	unsigned int bs_unaligned;
-	unsigned int fsync_on_close;
-
-	unsigned int random_distribution;
-	double zipf_theta;
-	double pareto_h;
-
-	unsigned int random_generator;
-
-	unsigned int hugepage_size;
-	unsigned int rw_min_bs;
-	unsigned int thinktime;
-	unsigned int thinktime_spin;
-	unsigned int thinktime_blocks;
-	unsigned int fsync_blocks;
-	unsigned int fdatasync_blocks;
-	unsigned int barrier_blocks;
-	unsigned long long start_delay;
-	unsigned long long timeout;
-	unsigned long long ramp_time;
-	unsigned int overwrite;
-	unsigned int bw_avg_time;
-	unsigned int iops_avg_time;
-	unsigned int loops;
-	unsigned long long zone_range;
-	unsigned long long zone_size;
-	unsigned long long zone_skip;
-	enum fio_memtype mem_type;
-	unsigned int mem_align;
-
-	unsigned int max_latency;
-
-	unsigned int stonewall;
-	unsigned int new_group;
-	unsigned int numjobs;
-	os_cpu_mask_t cpumask;
-	unsigned int cpumask_set;
-	os_cpu_mask_t verify_cpumask;
-	unsigned int verify_cpumask_set;
-#ifdef CONFIG_LIBNUMA
-	struct bitmask *numa_cpunodesmask;
-	unsigned int numa_cpumask_set;
-	unsigned short numa_mem_mode;
-	unsigned int numa_mem_prefer_node;
-	struct bitmask *numa_memnodesmask;
-	unsigned int numa_memmask_set;
-#endif
-	unsigned int iolog;
-	unsigned int rwmixcycle;
-	unsigned int rwmix[2];
-	unsigned int nice;
-	unsigned int file_service_type;
-	unsigned int group_reporting;
-	unsigned int fadvise_hint;
-	enum fio_fallocate_mode fallocate_mode;
-	unsigned int zero_buffers;
-	unsigned int refill_buffers;
-	unsigned int scramble_buffers;
-	unsigned int compress_percentage;
-	unsigned int compress_chunk;
-	unsigned int time_based;
-	unsigned int disable_lat;
-	unsigned int disable_clat;
-	unsigned int disable_slat;
-	unsigned int disable_bw;
-	unsigned int unified_rw_rep;
-	unsigned int gtod_reduce;
-	unsigned int gtod_cpu;
-	unsigned int gtod_offload;
-	enum fio_cs clocksource;
-	unsigned int no_stall;
-	unsigned int trim_percentage;
-	unsigned int trim_batch;
-	unsigned int trim_zero;
-	unsigned long long trim_backlog;
-	unsigned int clat_percentiles;
-	unsigned int overwrite_plist;
-	fio_fp64_t percentile_list[FIO_IO_U_LIST_MAX_LEN];
-
-	char *read_iolog_file;
-	char *write_iolog_file;
-	char *bw_log_file;
-	char *lat_log_file;
-	char *iops_log_file;
-	char *replay_redirect;
-
-	/*
-	 * Pre-run and post-run shell
-	 */
-	char *exec_prerun;
-	char *exec_postrun;
-
-	unsigned int rate[DDIR_RWDIR_CNT];
-	unsigned int ratemin[DDIR_RWDIR_CNT];
-	unsigned int ratecycle;
-	unsigned int rate_iops[DDIR_RWDIR_CNT];
-	unsigned int rate_iops_min[DDIR_RWDIR_CNT];
-
-	char *ioscheduler;
-
-	/*
-	 * CPU "io" cycle burner
-	 */
-	unsigned int cpuload;
-	unsigned int cpucycle;
-
-	/*
-	 * I/O Error handling
-	 */
-	enum error_type continue_on_error;
-
-	/*
-	 * Benchmark profile type
-	 */
-	char *profile;
-
-	/*
-	 * blkio cgroup support
-	 */
-	char *cgroup;
-	unsigned int cgroup_weight;
-	unsigned int cgroup_nodelete;
-
-	unsigned int uid;
-	unsigned int gid;
-
-	int flow_id;
-	int flow;
-	int flow_watermark;
-	unsigned int flow_sleep;
-
-	unsigned long long offset_increment;
-
-	unsigned int sync_file_range;
-};
-
->>>>>>> 1eafa37a
 enum {
 	TD_F_VER_BACKLOG	= 1,
 	TD_F_TRIM_BACKLOG	= 2,
