--- conflicted
+++ resolved
@@ -41,11 +41,8 @@
 int exitall_on_terminate = 0;
 int output_format = FIO_OUTPUT_NORMAL;
 int eta_print = FIO_ETA_AUTO;
-<<<<<<< HEAD
-=======
 int eta_new_line = 0;
 unsigned long long mlock_size = 0;
->>>>>>> 9c639a76
 FILE *f_out = NULL;
 FILE *f_err = NULL;
 char **job_sections = NULL;
